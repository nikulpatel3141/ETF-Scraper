[build-system]
requires = ["setuptools>=63.0"]
build-backend = "setuptools.build_meta"

[project]
name = "etf_scraper"
version = "0.1.2"
description = "Scrape ETF and Mutual Fund holdings from major providers"
readme = "README.md"
requires-python = ">=3.8"
classifiers = [
    "Programming Language :: Python :: 3",
    "License :: OSI Approved :: MIT License",
]
dependencies = [
    "requests",
    "tenacity",
<<<<<<< HEAD
    "pandas==1.5.2",
    "numpy",
=======
    "pandas>=1.5",
    "numpy<2.0",
>>>>>>> bcb5a6c3
    "pandas_market_calendars",
    "openpyxl",
]

[project.optional-dependencies]
cloud = [
    "gcsfs",
    "pyarrow",
    "google-cloud-bigquery",
    "pandas-gbq",
    "Jinja2",
]
tests = [
    "pytest",
]

[project.urls]
Home = "https://github.com/nikulpatel3141/ETF-Scraper"

[tool.setuptools.packages.find]
where = ["src"]

[tool.setuptools.package-data]
"etf_scraper.data" = ["*.csv"]<|MERGE_RESOLUTION|>--- conflicted
+++ resolved
@@ -15,13 +15,9 @@
 dependencies = [
     "requests",
     "tenacity",
-<<<<<<< HEAD
     "pandas==1.5.2",
     "numpy",
-=======
-    "pandas>=1.5",
     "numpy<2.0",
->>>>>>> bcb5a6c3
     "pandas_market_calendars",
     "openpyxl",
 ]
